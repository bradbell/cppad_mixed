--- conflicted
+++ resolved
@@ -75,11 +75,7 @@
 # &&
 #
 # &head LD_LIBRARY_PATH&&
-<<<<<<< HEAD
-# Set the path used to load shared libraries
-=======
 # Set the path used to load shared libraries:
->>>>>>> b3922e1f
 # &codep
 if [ "$LD_LIBRARY_PATH" == '' ]
 then

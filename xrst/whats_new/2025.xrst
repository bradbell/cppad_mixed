# SPDX-License-Identifier: AGPL-3.0-or-later
# SPDX-FileCopyrightText: University of Washington <https://www.washington.edu>
# SPDX-FileContributor: 2014-25 Bradley M. Bell
# ----------------------------------------------------------------------------

{xrst_begin 2025}
{xrst_spell
  conda
  dd
  dnf
  mm
  config
  pkgconfig
  pc
  suitesparse
  rpath
  homebrew
}

Release Notes for 2025
######################

mm-dd
*****

<<<<<<< HEAD
05-31
=====
The :ref:`run_cmake.sh@extra_cxx_flags`
were modified to automatically handle the homebrew case; i.e.,
the file ``run_cmake.sh`` no longer needs to be edited for this case.
=======
05-08
=====
On ``dnf`` systems, :ref:`example_install.sh-name` was using
``dnf list installed`` .
This has been corrected to
``dnf list --installed`` .

>>>>>>> 727be623

02-02
=====
As it turns out, the CHOLMOD.pc file is not available on window,
so add find_cholmod.cmake to find where it is installed.

02-01
=====
The ``cmake_search_prefix`` is no longer needed,
since finding the cholmod pkgconfig file, so it was removed.

01-31
=====
Fix the setting of the rpath in the cppad_mixed library.
This was causing linking problems on Mac-OS.

01-28
=====
#. The cholmod library has a package config file called CHOLMOD.pc,
   even though it is part of the suitesparse library.
   Use this file to simplify finding cholmod; see
   :ref:`check_install.sh@CHOLMOD_libs` and
   :ref:`check_install.sh@CHOLMOD_cflags` in check_install.sh.
#. Add the optional ``cmake_search_prefix`` to the cmake command
   (to help with conda install on windows).

{xrst_end 2025}<|MERGE_RESOLUTION|>--- conflicted
+++ resolved
@@ -23,21 +23,18 @@
 mm-dd
 *****
 
-<<<<<<< HEAD
 05-31
 =====
 The :ref:`run_cmake.sh@extra_cxx_flags`
 were modified to automatically handle the homebrew case; i.e.,
 the file ``run_cmake.sh`` no longer needs to be edited for this case.
-=======
+
 05-08
 =====
 On ``dnf`` systems, :ref:`example_install.sh-name` was using
 ``dnf list installed`` .
 This has been corrected to
 ``dnf list --installed`` .
-
->>>>>>> 727be623
 
 02-02
 =====
